[package]
name = "oxicloud"
version = "0.1.0"
edition = "2021"


[dependencies]
axum = { version = "0.8.6", features = ["multipart", "http1", "tokio", "macros"] }
tokio = { version = "1.48.0", features = ["full"] }
tokio-util = { version = "0.7.16", features = ["io", "codec"] }
tokio-stream = { version = "0.1.17", features = ["fs"] }
bytes = "1.10.1"
tempfile = "3.23.0"
tower = "0.5.2"
tower-http = { version = "0.6.6", features = ["fs", "compression-gzip", "trace", "cors", "add-extension", "request-id"] }
flate2 = "1.1.5"
zip = "2.6.1"
tracing = "0.1.41"
tracing-subscriber = { version = "0.3.20", features = ["env-filter"] }
chrono = { version = "0.4.42", features = ["serde"] }
http-body = "1.0.1"
serde = { version = "1.0.228", features = ["derive"] }
serde_json = "1.0.145"
futures = "0.3.31"
async-stream = "0.3.6"
mime_guess = "2.0.5"
uuid = { version = "1.18.1", features = ["v4", "serde"] }
async-trait = "0.1.89"
thiserror = "2.0.17"
reqwest = { version = "0.12.24", features = ["json", "multipart"] }
mockall = { version = "0.13.1", optional = true }
rand = "0.9.2"
pin-project-lite = "0.2.16"
sqlx = { version = "0.8.6", features = ["postgres", "runtime-tokio", "tls-rustls", "chrono", "uuid", "json"] }
anyhow = "1.0.100"
jsonwebtoken = "9.3.1"
argon2 = "0.5.3"
rand_core = { version = "0.6.4", features = ["std"] }
time = "0.3.44"
axum-server = "0.7.2"
hyper = { version = "1.7.0", features = ["full"] }
url = "2.5.7"
quick-xml = "0.37.5"
http-body-util = "0.1.3"
<<<<<<< HEAD
openssl = { version = "0.10.72", features = ["vendored"] }
icalendar = "0.16.13"
dotenv = "0.15.0"
=======
openssl = { version = "0.10.74", features = ["vendored"] }
icalendar = "0.16.17"
>>>>>>> f12a2c96

[features]
default = []
test_utils = ["mockall"]
migrations = ["sqlx/migrate"]

[[bin]]
name = "migrate"
path = "src/bin/migrate.rs"
required-features = ["migrations"]

[profile.release]
lto = "fat"
codegen-units = 1
opt-level = 3
panic = "abort"
strip = true

[profile.dev]
opt-level = 1
debug = true

[profile.bench]
lto = "fat"
codegen-units = 1
opt-level = 3
<|MERGE_RESOLUTION|>--- conflicted
+++ resolved
@@ -1,78 +1,96 @@
 [package]
-name = "oxicloud"
+name    = "oxicloud"
 version = "0.1.0"
 edition = "2021"
 
+[dependencies]
 
-[dependencies]
-axum = { version = "0.8.6", features = ["multipart", "http1", "tokio", "macros"] }
-tokio = { version = "1.48.0", features = ["full"] }
-tokio-util = { version = "0.7.16", features = ["io", "codec"] }
-tokio-stream = { version = "0.1.17", features = ["fs"] }
-bytes = "1.10.1"
-tempfile = "3.23.0"
-tower = "0.5.2"
-tower-http = { version = "0.6.6", features = ["fs", "compression-gzip", "trace", "cors", "add-extension", "request-id"] }
-flate2 = "1.1.5"
-zip = "2.6.1"
-tracing = "0.1.41"
+# ─── Async & Tokio Ecosystem ────────────────────────────────────────────────
+async-stream       = "0.3.6"
+async-trait        = "0.1.89"
+tokio              = { version = "1.48.0", features = ["full"] }
+tokio-stream       = { version = "0.1.17", features = ["fs"] }
+tokio-util         = { version = "0.7.16", features = ["io", "codec"] }
+
+# ─── Axum & Web Server ──────────────────────────────────────────────────────
+axum               = { version = "0.8.6", features = ["multipart", "http1", "tokio", "macros"] }
+axum-server        = "0.7.2"
+tower              = "0.5.2"
+tower-http         = { version = "0.6.6", features = ["fs", "compression-gzip", "trace", "cors", "add-extension", "request-id"] }
+
+# ─── HTTP & Networking ──────────────────────────────────────────────────────
+http-body          = "1.0.1"
+http-body-util     = "0.1.3"
+hyper              = { version = "1.7.0", features = ["full"] }
+reqwest            = { version = "0.12.24", features = ["json", "multipart"] }
+url                = "2.5.7"
+
+# ─── Serialization & Parsing ────────────────────────────────────────────────
+serde              = { version = "1.0.228", features = ["derive"] }
+serde_json         = "1.0.145"
+quick-xml          = "0.37.5"
+mime_guess         = "2.0.5"
+
+# ─── Time & Date ────────────────────────────────────────────────────────────
+chrono             = { version = "0.4.42", features = ["serde"] }
+time               = "0.3.44"
+icalendar          = "0.16.17"
+
+# ─── Cryptography & Security ────────────────────────────────────────────────
+argon2             = "0.5.3"
+jsonwebtoken       = "9.3.1"
+openssl            = { version = "0.10.74", features = ["vendored"] }
+
+# ─── Database & SQL ─────────────────────────────────────────────────────────
+sqlx               = { version = "0.8.6", features = ["postgres", "runtime-tokio", "tls-rustls", "chrono", "uuid", "json"] }
+
+# ─── Error Handling & Utilities ─────────────────────────────────────────────
+anyhow             = "1.0.100"
+thiserror          = "2.0.17"
+futures            = "0.3.31"
+dotenv             = "0.15.0"
+
+# ─── Randomness & Math ──────────────────────────────────────────────────────
+rand               = "0.9.2"
+rand_core          = { version = "0.6.4", features = ["std"] }
+pin-project-lite   = "0.2.16"
+
+# ─── Logging & Tracing ──────────────────────────────────────────────────────
+tracing            = "0.1.41"
 tracing-subscriber = { version = "0.3.20", features = ["env-filter"] }
-chrono = { version = "0.4.42", features = ["serde"] }
-http-body = "1.0.1"
-serde = { version = "1.0.228", features = ["derive"] }
-serde_json = "1.0.145"
-futures = "0.3.31"
-async-stream = "0.3.6"
-mime_guess = "2.0.5"
-uuid = { version = "1.18.1", features = ["v4", "serde"] }
-async-trait = "0.1.89"
-thiserror = "2.0.17"
-reqwest = { version = "0.12.24", features = ["json", "multipart"] }
-mockall = { version = "0.13.1", optional = true }
-rand = "0.9.2"
-pin-project-lite = "0.2.16"
-sqlx = { version = "0.8.6", features = ["postgres", "runtime-tokio", "tls-rustls", "chrono", "uuid", "json"] }
-anyhow = "1.0.100"
-jsonwebtoken = "9.3.1"
-argon2 = "0.5.3"
-rand_core = { version = "0.6.4", features = ["std"] }
-time = "0.3.44"
-axum-server = "0.7.2"
-hyper = { version = "1.7.0", features = ["full"] }
-url = "2.5.7"
-quick-xml = "0.37.5"
-http-body-util = "0.1.3"
-<<<<<<< HEAD
-openssl = { version = "0.10.72", features = ["vendored"] }
-icalendar = "0.16.13"
-dotenv = "0.15.0"
-=======
-openssl = { version = "0.10.74", features = ["vendored"] }
-icalendar = "0.16.17"
->>>>>>> f12a2c96
+
+# ─── Miscellaneous ──────────────────────────────────────────────────────────
+bytes              = "1.10.1"
+tempfile           = "3.23.0"
+uuid               = { version = "1.18.1", features = ["v4", "serde"] }
+flate2             = "1.1.5"
+zip                = "6.0.0"
+
+# ─── Optional & Testing ─────────────────────────────────────────────────────
+mockall            = { version = "0.13.1", optional = true }
 
 [features]
-default = []
-test_utils = ["mockall"]
-migrations = ["sqlx/migrate"]
+default      = []
+test_utils   = ["mockall"]
+migrations   = ["sqlx/migrate"]
 
 [[bin]]
-name = "migrate"
-path = "src/bin/migrate.rs"
+name             = "migrate"
+path             = "src/bin/migrate.rs"
 required-features = ["migrations"]
 
 [profile.release]
-lto = "fat"
-codegen-units = 1
-opt-level = 3
-panic = "abort"
-strip = true
+lto             = "fat"
+codegen-units   = 1
+opt-level       = 3
+panic           = "abort"
+strip           = true
 
 [profile.dev]
-opt-level = 1
-debug = true
+opt-level       = 1
+debug           = true
 
 [profile.bench]
-lto = "fat"
-codegen-units = 1
-opt-level = 3
+lto             = "fat"
+codegen-units   = 1
+opt-level       = 3
